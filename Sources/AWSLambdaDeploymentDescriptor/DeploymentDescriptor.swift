--- conflicted
+++ resolved
@@ -330,112 +330,6 @@
   }
 }
 
-<<<<<<< HEAD
-=======
-/*
- Environment:
- Variables:
- LOG_LEVEL: debug
- */
-public struct SAMEnvironmentVariable: Encodable, Sendable {
-  public var variables: [String: SAMEnvironmentVariableValue] = [:]
-  public init() {}
-  public init(_ variables: [String: String]) {
-    for key in variables.keys {
-      self.variables[key] = .string(value: variables[key] ?? "")
-    }
-  }
-
-  public static var none: SAMEnvironmentVariable { SAMEnvironmentVariable([:]) }
-
-  public static func variable(_ name: String, _ value: String) -> SAMEnvironmentVariable {
-    SAMEnvironmentVariable([name: value])
-  }
-
-  public static func variable(_ variables: [String: String]) -> SAMEnvironmentVariable {
-    SAMEnvironmentVariable(variables)
-  }
-
-  public static func variable(_ variables: [[String: String]]) -> SAMEnvironmentVariable {
-    var mergedDictKeepCurrent: [String: String] = [:]
-    variables.forEach { dict in
-      // inspired by https://stackoverflow.com/a/43615143/663360
-      mergedDictKeepCurrent = mergedDictKeepCurrent.merging(dict) { current, _ in current }
-    }
-
-    return SAMEnvironmentVariable(mergedDictKeepCurrent)
-  }
-
-  public func isEmpty() -> Bool { self.variables.count == 0 }
-
-  public mutating func append(_ key: String, _ value: String) {
-    self.variables[key] = .string(value: value)
-  }
-
-  public mutating func append(_ key: String, _ value: [String: String]) {
-    self.variables[key] = .array(value: value)
-  }
-
-  public mutating func append(_ key: String, _ value: [String: [String]]) {
-    self.variables[key] = .dictionary(value: value)
-  }
-
-  public mutating func append(_ key: String, _ value: Resource<ResourceType>) {
-    self.variables[key] = .array(value: ["Ref": value.name])
-  }
-
-  enum CodingKeys: String, CodingKey {
-    case variables = "Variables"
-  }
-
-  public func encode(to encoder: Encoder) throws {
-    guard !self.isEmpty() else {
-      return
-    }
-
-    var container = encoder.container(keyedBy: CodingKeys.self)
-    var nestedContainer = container.nestedContainer(keyedBy: AnyStringKey.self, forKey: .variables)
-
-    for key in self.variables.keys {
-      switch self.variables[key] {
-      case .string(let value):
-        try? nestedContainer.encode(value, forKey: AnyStringKey(key))
-      case .array(let value):
-        try? nestedContainer.encode(value, forKey: AnyStringKey(key))
-      case .dictionary(let value):
-        try? nestedContainer.encode(value, forKey: AnyStringKey(key))
-      case .none:
-        break
-      }
-    }
-  }
-
-  public enum SAMEnvironmentVariableValue: Sendable {
-    // KEY: VALUE
-    case string(value: String)
-
-    // KEY:
-    //    Ref: VALUE
-    case array(value: [String: String])
-
-    // KEY:
-    //    Fn::GetAtt:
-    //      - VALUE1
-    //      - VALUE2
-    case dictionary(value: [String: [String]])
-  }
-}
-
-internal struct AnyStringKey: CodingKey, Hashable, ExpressibleByStringLiteral, Sendable {
-  var stringValue: String
-  init(stringValue: String) { self.stringValue = stringValue }
-  init(_ stringValue: String) { self.init(stringValue: stringValue) }
-  var intValue: Int?
-  init?(intValue: Int) { nil }
-  init(stringLiteral value: String) { self.init(value) }
-}
-
->>>>>>> db205d29
 // MARK: HTTP API Event definition
 
 /*---------------------------------------------------v------------------------------------
