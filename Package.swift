--- conflicted
+++ resolved
@@ -15,30 +15,20 @@
         .library(name: "AWSLambdaDeploymentDescriptor", type: .dynamic, targets: ["AWSLambdaDeploymentDescriptor"]),
     ],
     dependencies: [
-<<<<<<< HEAD
         .package(url: "https://github.com/hummingbird-project/swift-mustache", branch: "main"),
         .package(url: "https://github.com/apple/swift-syntax.git",  branch: "main"),
         .package(url: "https://github.com/apple/swift-openapi-generator.git", from: "1.2.1"),
         .package(url: "https://github.com/apple/swift-openapi-runtime.git", from: "1.4.0"),
-=======
         .package(url: "https://github.com/jpsim/Yams.git", from: "5.1.2")
->>>>>>> db205d29
     ],
     targets: [
 
         // SAM Deployment Descriptor DSL
         .target(
             name: "AWSLambdaDeploymentDescriptor",
-<<<<<<< HEAD
-            path: "Sources/AWSLambdaDeploymentDescriptor"
-            // swiftSettings: [.enableExperimentalFeature("StrictConcurrency=complete")]
-        ),
-
-        // SAM Deployment Descriptor Generator
-        .target(
-            name: "AWSLambdaDeploymentDescriptorGenerator",
-            path: "Sources/AWSLambdaDeploymentDescriptorGenerator"
-            // swiftSettings: [.enableExperimentalFeature("StrictConcurrency=complete")]
+            dependencies: [ .product(name: "Yams", package: "Yams")],
+            path: "Sources/AWSLambdaDeploymentDescriptor",
+            swiftSettings: [.enableExperimentalFeature("StrictConcurrency=complete")]
         ),
 
         // a test command line that uses Mustache as template library
@@ -64,11 +54,6 @@
             path: "Sources/AWSLambdaDeploymentDescriptorGeneratorSwiftSyntax",
             exclude: ["Resources"],
             swiftSettings: [.enableExperimentalFeature("StrictConcurrency=complete")]      
-=======
-            dependencies: [ .product(name: "Yams", package: "Yams")],
-            path: "Sources/AWSLambdaDeploymentDescriptor",
-            swiftSettings: [.enableExperimentalFeature("StrictConcurrency=complete")]
->>>>>>> db205d29
         ),
 
         // a test command line that uses the OpenAPI generator for Swift
@@ -110,7 +95,6 @@
             name: "AWSLambdaDeploymentDescriptorTests",
             dependencies: [
                 .byName(name: "AWSLambdaDeploymentDescriptor"),
-<<<<<<< HEAD
             ]
         ),
 
@@ -119,8 +103,6 @@
             name: "AWSLambdaDeploymentDescriptorGeneratorTests",
             dependencies: [
                 .byName(name: "AWSLambdaDeploymentDescriptorGenerator"),
-=======
->>>>>>> db205d29
             ],
             swiftSettings: [.enableExperimentalFeature("StrictConcurrency=complete")]
         ),
